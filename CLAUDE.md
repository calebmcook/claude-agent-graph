# CLAUDE.md

This file provides guidance to Claude Code (claude.ai/code) when working with code in this repository.

## Project Overview

**claude-agent-graph** is a Python package enabling creation and orchestration of large-scale graphs where each node represents an independent Claude agent session. The system leverages the claude-agent-sdk to create complex, interconnected networks of AI agents that collaborate and maintain shared state through structured conversation channels.

**Current Status**: v0.1.0-alpha - Core functionality implemented (~85% complete), with 412/418 unit tests passing.

## Quick Reference

### Installation & Setup
```bash
# Install in development mode
pip install -e .

# Install dev dependencies
pip install -r requirements-dev.txt

# Run tests
pytest                                    # All tests
pytest tests/test_graph.py               # Specific file
pytest tests/test_graph.py::test_add_node # Specific test

# Code quality
black src/ tests/        # Format
ruff check src/ tests/   # Lint
mypy src/                # Type check
```

### Basic Usage Pattern
```python
from claude_agent_graph import AgentGraph
from claude_agent_graph.backends import FilesystemBackend

# Initialize graph
async with AgentGraph(
    name="my_network",
    storage_backend=FilesystemBackend(base_dir="./conversations")
) as graph:
    # Add nodes
    await graph.add_node("agent1", "You are a coordinator.", model="claude-sonnet-4-20250514")
    await graph.add_node("agent2", "You are a worker.")

    # Add directed edge (agent1 controls agent2)
    await graph.add_edge("agent1", "agent2", directed=True)

    # Send message
    await graph.send_message("agent1", "agent2", "Analyze this data...")

    # Get conversation history
    messages = await graph.get_conversation("agent1", "agent2", limit=10)
```

## Architecture Deep Dive

### Core Components (4,389 LOC)

#### 1. AgentGraph (graph.py - 1,955 lines)
**Main orchestration class managing the entire agent network.**

**Node Operations:**
- `add_node(node_id, system_prompt, model="claude-sonnet-4-20250514", **metadata)` → Node - Async
- `get_node(node_id)` → Node - Raises NodeNotFoundError if missing
- `get_nodes()` → list[Node] - Returns all nodes
- `node_exists(node_id)` → bool
- `update_node(node_id, system_prompt=None, **metadata)` - Updates existing node
- `remove_node(node_id, cascade=True)` - Async, removes node and optionally connected edges
- `node_count` → int - Property

**Edge Operations:**
- `add_edge(from_node, to_node, directed=True, **properties)` - Async
- `get_edge(from_node, to_node)` → Edge
- `get_edges()` → list[Edge]
- `edge_exists(from_node, to_node)` → bool
- `update_edge(from_node, to_node, **properties)`
- `remove_edge(from_node, to_node)` - Async
- `get_neighbors(node_id, direction="outgoing")` → list[str] - direction: "outgoing"/"incoming"/"both"
- `edge_count` → int - Property

**Topology:**
- `get_topology()` → GraphTopology - Detects current topology (TREE, DAG, CHAIN, STAR, CYCLE, UNKNOWN)
- `validate_topology(required_topology)` - Raises TopologyViolationError if constraint violated
- `get_isolated_nodes()` → list[str] - Returns disconnected nodes

**Control Relationships (Epic 4 - Controller Hierarchy):**
- `get_controllers(node_id)` → list[str] - Nodes that control this one (incoming directed edges)
- `get_subordinates(node_id)` → list[str] - Nodes controlled by this one (outgoing directed edges)
- `is_controller(controller_id, subordinate_id)` → bool
- `get_control_relationships()` → dict - Full hierarchy mapping
- `_compute_effective_prompt(node_id)` → str - Injects controller info into agent prompt
- `_mark_subordinates_dirty(controller_id)` - Flags subordinates for prompt recomputation

**Message Routing (Epic 6):**
- `send_message(from_node, to_node, content, **metadata)` - Async, sends user message
- `get_conversation(from_node, to_node, since=None, limit=None)` → list[Message] - Async
- `get_recent_messages(from_node, to_node, count=10)` → list[Message] - Async
- `broadcast(from_node, content, include_incoming=False)` - Async, sends to all neighbors
- `route_message(from_node, to_node, content, path=None)` - Async, multi-hop routing

**Control Commands:**
- `execute_command(controller, subordinate, command, **params)` - Async, authorized commands only

**Agent Lifecycle:**
- `start_agent(node_id)` - Async, activates agent session
- `stop_agent(node_id)` - Async, gracefully stops agent
- `restart_agent(node_id)` - Async, stop then start
- `get_agent_status(node_id)` → dict - Returns status, uptime, message_count, etc.
- `_activate_agent_lazy(node_id)` - Internal lazy activation on first message

**Persistence (Epic 7 - ⚠️ HAS BUGS):**
- `save_checkpoint(filepath)` - Async, saves to msgpack with SHA256 checksum
- `load_checkpoint(filepath)` - Class method, restores graph (⚠️ async/await bug - Issue #2)
- `start_auto_save()` - Background task for periodic saves
- `stop_auto_save()` - Stops auto-save worker
- `load_latest_checkpoint()` - Async, loads most recent checkpoint

**Context Manager:**
- `async with AgentGraph(...) as graph:` - Ensures graceful cleanup

#### 2. Data Models (models.py - 300 lines)

**Message Class:**
```python
@dataclass
class Message:
    from_node: str
    to_node: str
    content: str
    role: MessageRole = MessageRole.USER  # USER, ASSISTANT, SYSTEM
    message_id: str = field(default_factory=lambda: f"msg_{uuid.uuid4().hex[:8]}")
    timestamp: datetime = field(default_factory=lambda: datetime.now(timezone.utc))
    metadata: dict = field(default_factory=dict)

    def to_dict(self) -> dict
    @classmethod
    def from_dict(cls, data: dict) -> Message
```

**Node Class:**
```python
@dataclass
class Node:
    node_id: str
    system_prompt: str
    model: str = "claude-sonnet-4-20250514"
    status: NodeStatus = NodeStatus.INITIALIZING  # INITIALIZING, ACTIVE, STOPPED, ERROR
    created_at: datetime = field(default_factory=lambda: datetime.now(timezone.utc))
    metadata: dict = field(default_factory=dict)

    # Epic 4 fields for controller injection
    original_system_prompt: str = ""  # Backup before modification
    effective_system_prompt: str = ""  # Prompt with controller info
    prompt_dirty: bool = False  # Flag for recomputation
    agent_session: Any = None  # ClaudeSDKClient reference (not serialized)
```

**Edge Class:**
```python
@dataclass
class Edge:
    from_node: str
    to_node: str
    directed: bool = True  # True = directed, False = bidirectional
    created_at: datetime = field(default_factory=lambda: datetime.now(timezone.utc))
    properties: dict = field(default_factory=dict)

    @property
    def edge_id(self) -> str:
        # Generates deterministic ID from node IDs and direction
```

**Enums:**
- `MessageRole`: USER, ASSISTANT, SYSTEM
- `NodeStatus`: INITIALIZING, ACTIVE, STOPPED, ERROR

#### 3. Storage Layer (storage.py - 408 lines)

**ConversationFile Class:**
Thread-safe JSONL file management for conversation history.
```python
class ConversationFile:
    def __init__(self, filepath: Path, max_size_mb: float = 100.0)

    async def append(self, message: Message) -> None  # Thread-safe append
    async def read(self, since: datetime | None = None, limit: int | None = None) -> list[Message]
    async def rotate(self) -> Path  # Log rotation with timestamp
    async def read_with_archives(self, since: datetime | None = None) -> list[Message]
    def get_size_mb(self) -> float
    def needs_rotation(self) -> bool
```

**StorageBackend (Abstract Base - backends/base.py):**
```python
class StorageBackend(ABC):
    @abstractmethod
    async def append_message(self, edge_id: str, message: Message) -> None

    @abstractmethod
    async def read_messages(self, edge_id: str, since: datetime | None = None, limit: int | None = None) -> list[Message]

    @abstractmethod
    def conversation_exists(self, edge_id: str) -> bool

    @abstractmethod
    async def get_conversation_size(self, edge_id: str) -> float

    @abstractmethod
    async def archive_conversation(self, edge_id: str) -> None
```

**FilesystemBackend (backends/filesystem.py - ~120 lines):**
Concrete implementation storing conversations as JSONL files with auto-rotation.

#### 4. Agent Session Management (agent_manager.py - ~250 lines)

**AgentSessionManager Class:**
Manages ClaudeSDKClient instances with error recovery.
```python
class AgentSessionManager:
    def __init__(self, graph: AgentGraph)

    async def create_session(self, node_id: str) -> ClaudeSDKClient
        # Creates session with effective_system_prompt (controller-injected)
        # ⚠️ Bug: doesn't pass node.metadata to ClaudeAgentOptions (Issue #1)

    async def get_session(self, node_id: str) -> ClaudeSDKClient
        # Gets existing or creates new session

    async def start_agent(self, node_id: str) -> None
        # Enters context manager, updates node status to ACTIVE

    async def stop_agent(self, node_id: str) -> None
        # Graceful shutdown, idempotent

    async def restart_agent(self, node_id: str) -> None
        # Stop then start

    def is_running(self, node_id: str) -> bool

    async def stop_all() -> None
```

**Error Recovery:** Exponential backoff with 3 retries (1s, 2s, 4s delays).

#### 5. Execution Modes (execution.py - ~250 lines)

**ManualController:**
Step-by-step orchestration for explicit control.
```python
class ManualController(ExecutionMode):
    async def step(self, node_id: str) -> Any
        # Execute one turn for specific agent

    async def step_all(self) -> dict[str, Any]
        # Execute all agents with pending messages
```

**ReactiveExecutor:**
Message-driven automatic execution.
```python
class ReactiveExecutor(ExecutionMode):
    # Agents automatically respond to incoming messages
    # Processes message queue continuously
```

**ProactiveExecutor:**
Periodic agent activation.
```python
class ProactiveExecutor(ExecutionMode):
    def __init__(self, graph: AgentGraph, activation_interval: float = 60.0)
    # Agents initiate conversations on schedule
```

#### 6. Checkpoint/Persistence (checkpoint.py - ~250 lines) ⚠️ BROKEN

**Checkpoint Class:**
```python
@dataclass
class Checkpoint:
    name: str
    nodes: list[dict]
    edges: list[dict]
    metadata: dict
    timestamp: datetime
    version: str = "1.0"

    def save(self, filepath: Path) -> None
        # Saves to msgpack with SHA256 checksum

    @classmethod
    def load(cls, filepath: Path) -> Checkpoint
        # Loads and validates checksum
        # ⚠️ Bug: Doesn't await async add_node/add_edge (Issue #2)
```

**Known Issues (Issue #2, #5):** Checkpoint loading doesn't properly restore nodes/edges due to missing `await` on async methods. This blocks entire Epic 7.

#### 7. Transaction Logging (transactions.py - ~150 lines)

**Operation Dataclass:**
Records single graph operation for audit/rollback.
```python
@dataclass
class Operation:
    timestamp: datetime
    operation_type: str  # "add_node", "remove_node", "add_edge", etc.
    node_id: str | None
    from_node: str | None
    to_node: str | None
    success: bool
    error: str | None
    data: dict
```

**TransactionLog Class:**
Append-only JSONL transaction log for operation history and state recovery.

#### 8. Topology Validation (topology.py - 337 lines)

**GraphTopology Enum:**
EMPTY, SINGLE_NODE, TREE, DAG, CHAIN, STAR, CYCLE, UNKNOWN

**Validation Functions:**
```python
has_cycles(graph: nx.DiGraph) -> bool
is_connected(graph: nx.DiGraph) -> bool
is_tree(graph: nx.DiGraph) -> bool
is_dag(graph: nx.DiGraph) -> bool
is_chain(graph: nx.DiGraph) -> bool
is_star(graph: nx.DiGraph) -> bool
is_cycle_graph(graph: nx.DiGraph) -> bool
detect_topology(graph: nx.DiGraph) -> GraphTopology
validate_topology(graph: nx.DiGraph, required: GraphTopology) -> None
get_root_nodes(graph: nx.DiGraph) -> list[str]
get_leaf_nodes(graph: nx.DiGraph) -> list[str]
get_isolated_nodes(graph: nx.DiGraph) -> list[str]
```

#### 9. Exception Hierarchy (exceptions.py - 54 lines)

```python
AgentGraphError (base)
├── NodeNotFoundError
├── EdgeNotFoundError
├── DuplicateNodeError
├── DuplicateEdgeError
├── TopologyValidationError
├── AgentSessionError
└── CommandAuthorizationError
```

⚠️ **Issue #3:** Duplicate exception `TopologyViolationError` also exists in graph.py.

### Key Architectural Patterns

**1. Control Relationships (Epic 4)**
In directed edges, the source node becomes a "controller" of the target. The controlled node's system prompt is automatically injected with controller information to establish authority hierarchy.

Example:
```python
await graph.add_edge("supervisor", "worker", directed=True)
# worker's effective_system_prompt now includes:
# "Note: You are controlled by the following nodes: ['supervisor']"
```

**2. Shared State via JSONL Conversation Files**
Each edge maintains a `convo.jsonl` file with timestamped messages:
```jsonl
{"timestamp": "2025-11-04T12:00:00.000Z", "from_node": "a", "to_node": "b", "message_id": "msg_abc123", "role": "user", "content": "Hello", "metadata": {}}
{"timestamp": "2025-11-04T12:00:01.500Z", "from_node": "b", "to_node": "a", "message_id": "msg_def456", "role": "assistant", "content": "Hi there", "metadata": {}}
```

**Benefits:**
- Append-only for consistency
- Efficient timestamp filtering
- Human-readable
- Thread-safe concurrent access
- Compatible with stream processing tools

**3. Lazy Agent Activation**
Agents only start when needed (on first message or explicit `start_agent()`), reducing resource usage.

**4. Async/Await Throughout**
All I/O operations use async patterns for concurrent agent management. Critical for 1000+ agent scalability.

**5. Thread-Safe Concurrency**
Uses `asyncio.Lock` for graph modifications and file operations.

## Implementation Status

### ✅ Fully Implemented
- **Epic 1: Foundation** - Package structure, dependencies, data models
- **Epic 2: Graph Construction** - Node/edge CRUD, topology detection
- **Epic 3: State Management** - JSONL conversations, log rotation
- **Epic 4: Agent Integration** - ClaudeSDKClient lifecycle, controller injection
- **Epic 5: Dynamic Operations** - Runtime node/edge modification
- **Epic 6: Execution & Control** - Manual/reactive/proactive modes

### ⚠️ Partially Implemented
- **Epic 7: Persistence** - Checkpointing implemented but broken (Issues #2, #5)

### ❌ Not Implemented
- **Epic 8: Monitoring** - Metrics, telemetry, health checks
- **Epic 9: Documentation** - API docs, tutorials, examples/
- Performance benchmarks for 10K+ node graphs (Issue #11)

## Known Critical Issues

### Priority 0 (Blocking)
**Issue #2:** Checkpoint loading doesn't await async methods
- **Impact:** Nodes/edges not restored from checkpoints
- **Location:** checkpoint.py
- **Blocks:** Epic 7 (persistence)

**Issue #5:** Multiple checkpoint test failures
- **Impact:** Checkpointing system fundamentally broken
- **Tests:** 6 failing in test_checkpoint.py

### Priority 1 (High)
**Issue #1:** Agent metadata not passed to ClaudeAgentOptions
- **Impact:** working_directory and other configs ignored
- **Location:** agent_manager.py:create_session()

**Issue #4:** AgentGraph doesn't accept storage_path parameter
- **Impact:** Requires verbose FilesystemBackend instantiation
- **Location:** graph.py:__init__()

### Priority 2 (Medium)
**Issue #3:** Duplicate exception names (TopologyValidationError vs TopologyViolationError)

**Issue #10:** CLAUDE.md examples don't match actual API

**Issue #11:** No performance benchmarks for large graphs

## Testing

### Test Coverage
- **Total Test Code:** 7,385 lines (11 test files)
- **Source Code:** 4,389 lines
- **Test Pass Rate:** 98.5% (412 passed / 418 total)
- **Failed Tests:** 6 (all in test_checkpoint.py - Epic 7 bugs)

### Test Structure
```
tests/
├── test_graph.py (94 KB) - Graph operations, topology, messaging
├── test_storage.py (35 KB) - ConversationFile, rotation, archives
├── test_checkpoint.py (26 KB) - Persistence (6 FAILING)
├── test_agent_manager.py (20 KB) - Lifecycle, recovery
├── test_transactions.py (20 KB) - Transaction logging
├── test_execution.py (15 KB) - Execution modes
├── test_models.py (15 KB) - Data model validation
├── test_topology.py (15 KB) - Topology detection
├── test_e2e.py (21 KB) - End-to-end workflows
├── test_integration.py (17 KB) - Multi-component integration
└── backends/test_filesystem.py - Backend tests
```

### Running Tests
```bash
# All tests
pytest

# Specific module
pytest tests/test_graph.py -v

# Exclude failing checkpoint tests
pytest -k "not checkpoint"

# Integration tests only
pytest -m integration

# With coverage report
pytest --cov=src/claude_agent_graph --cov-report=html
```

## Dependencies

**Core:**
- `anthropic>=0.40.0` - Claude API
- `claude-agent-sdk>=0.1.5` - Agent sessions
- `aiofiles>=23.0.0` - Async file I/O
- `networkx>=3.0` - Graph algorithms
- `pydantic>=2.0` - Data validation
- `msgpack>=1.0.0` - Binary serialization

**Dev:**
- `pytest>=7.0.0`, `pytest-asyncio>=0.21.0`, `pytest-cov>=4.0.0`
- `black>=23.0.0`, `ruff>=0.1.0`, `mypy>=1.0.0`

## Design Decisions & Rationale

**Q: Why JSONL for conversations?**
A: Append-only format ensures atomic writes, easy parsing, human readability, and stream processing compatibility.

**Q: Why NetworkX?**
A: Mature graph algorithms library with topology validation, path finding, and structure analysis out of the box.

**Q: Why async/await?**
A: claude-agent-sdk uses async patterns, and managing 1000+ concurrent agents requires non-blocking I/O.

**Q: Why msgpack for checkpoints?**
A: Binary format provides compact serialization with schema flexibility and faster load times than JSON.

**Q: Why storage backend abstraction?**
A: Allows users to choose filesystem (simple), database (queryable), or Redis (fast) based on scale.

## Performance Targets

- **10,000+ concurrent agent nodes**
- **Sub-100ms message routing latency**
- **1,000+ messages/second throughput**
- **<100MB memory overhead per 100 agents**
- **99.9% message delivery reliability**

⚠️ **Status:** Not yet validated (Issue #11 - no performance benchmarks).

## Common Patterns & Recipes

### Creating Different Topologies

**Tree/Hierarchy:**
```python
await graph.add_node("ceo", "You are the CEO.")
await graph.add_node("vp_eng", "You are VP Engineering.")
await graph.add_node("vp_sales", "You are VP Sales.")
await graph.add_edge("ceo", "vp_eng", directed=True)
await graph.add_edge("ceo", "vp_sales", directed=True)
```

**DAG Pipeline:**
```python
await graph.add_node("ingest", "You ingest data.")
await graph.add_node("process", "You process data.")
await graph.add_node("validate", "You validate data.")
await graph.add_edge("ingest", "process", directed=True)
await graph.add_edge("process", "validate", directed=True)
```

**Star (Hub-and-Spoke):**
```python
await graph.add_node("dispatcher", "You coordinate tasks.")
for i in range(5):
    await graph.add_node(f"worker_{i}", f"You are worker {i}.")
    await graph.add_edge("dispatcher", f"worker_{i}", directed=True)
```

<<<<<<< HEAD
graph = AgentGraph(
    name="my_network",
    storage_backend="filesystem",
    max_nodes=1000
)

# Add nodes
supervisor = await graph.add_node(
    node_id="supervisor",
    system_prompt="You coordinate worker agents.",
    model="claude-sonnet-4-20250514"
)

worker = await graph.add_node(
    node_id="worker_1",
    system_prompt="You execute tasks.",
    model="claude-sonnet-4-20250514"
)

# Add directed edge (supervisor -> worker)
await graph.add_edge(
    from_node="supervisor",
    to_node="worker_1",
    directed=True
)

# Send message
await graph.send_message(
    from_node="supervisor",
    to_node="worker_1",
    content="Analyze the data"
)
```

### Storage Configuration

The `AgentGraph` supports flexible storage configuration:

```python
# Option 1: String backend with custom path
graph = AgentGraph(
    name="my_network",
    storage_backend="filesystem",
    storage_path="/custom/path"
)

# Option 2: String backend with default path (./conversations/{name})
graph = AgentGraph(
    name="my_network",
    storage_backend="filesystem"
)

# Option 3: Custom path without specifying backend (uses filesystem)
graph = AgentGraph(
    name="my_network",
    storage_path="/custom/path"
)

# Option 4: StorageBackend instance for advanced configuration
from claude_agent_graph.backends import FilesystemBackend
graph = AgentGraph(
    name="my_network",
    storage_backend=FilesystemBackend(base_dir="/custom/path", max_size_mb=100)
)
```

### Node Metadata

Nodes can include metadata that affects agent configuration:

```python
# Add node with working directory
await graph.add_node(
    node_id="worker",
    system_prompt="You process files.",
    working_directory="/path/to/workspace",  # Maps to agent's cwd
    custom_metadata="value"  # Any additional metadata
)
```

### Message Structure
All inter-agent messages follow this format in conversation files:
```json
{
  "timestamp": "2025-10-25T12:34:56.789Z",
  "from_node": "agent_1",
  "to_node": "agent_2",
  "message_id": "msg_abc123",
  "role": "user",
  "content": "Message content",
  "metadata": {}
}
=======
### Message Patterns

**Point-to-Point:**
```python
await graph.send_message("agent1", "agent2", "Process this task")
>>>>>>> 114b86d0
```

**Broadcast:**
```python
await graph.broadcast("coordinator", "All hands meeting at 3pm")
```

**Multi-Hop Routing:**
```python
await graph.route_message("a", "c", "Hello", path=["a", "b", "c"])
```

### Execution Modes

**Manual Control:**
```python
controller = ManualController(graph)
await controller.step("agent1")  # Execute one agent
result = await controller.step_all()  # Execute all with pending messages
```

**Reactive (Auto-Respond):**
```python
executor = ReactiveExecutor(graph)
await executor.start()  # Agents auto-respond to messages
# ... do work ...
await executor.stop()
```

**Proactive (Periodic):**
```python
executor = ProactiveExecutor(graph, activation_interval=60.0)
await executor.start()  # Agents initiate conversations every 60s
```

## File Locations Quick Reference

| Component | File | Lines | Status |
|-----------|------|-------|--------|
| Main graph class | src/claude_agent_graph/graph.py | 1,955 | ✅ Complete |
| Data models | src/claude_agent_graph/models.py | 300 | ✅ Complete |
| Storage layer | src/claude_agent_graph/storage.py | 408 | ✅ Complete |
| Agent manager | src/claude_agent_graph/agent_manager.py | ~250 | ⚠️ Issue #1 |
| Execution modes | src/claude_agent_graph/execution.py | ~250 | ✅ Complete |
| Checkpointing | src/claude_agent_graph/checkpoint.py | ~250 | ❌ Broken (#2) |
| Topology | src/claude_agent_graph/topology.py | 337 | ✅ Complete |
| Transactions | src/claude_agent_graph/transactions.py | ~150 | ✅ Complete |
| Exceptions | src/claude_agent_graph/exceptions.py | 54 | ⚠️ Issue #3 |
| Filesystem backend | src/claude_agent_graph/backends/filesystem.py | ~120 | ✅ Complete |

## Development Workflow

1. **Make changes** to source files
2. **Run tests:** `pytest tests/test_<module>.py`
3. **Format:** `black src/ tests/`
4. **Lint:** `ruff check src/ tests/`
5. **Type check:** `mypy src/`
6. **Commit** with descriptive message

## Next Steps for v1.0.0

**Blockers:**
1. Fix checkpoint async/await bug (Issue #2)
2. Fix metadata passing to agent options (Issue #1)

**High Priority:**
3. Add storage_path convenience parameter (Issue #4)
4. Consolidate exception naming (Issue #3)
5. Update documentation to match API (Issue #10)

**Before Release:**
6. Add performance benchmarks (Issue #11)
7. Create examples/ directory with working demos
8. Epic 8: Monitoring & telemetry
9. Epic 9: Complete API documentation
10. Achieve >80% test coverage

## External Resources

- **PRD.md** - Complete product requirements document
- **IMPLEMENTATION_PLAN.md** - 9 epics broken into features and stories
- **ISSUES_TODO.md** - Detailed bug reports from testing
- **Epic-specific docs:** EPIC_4_IMPLEMENTATION.md, EPIC_5_IMPLEMENTATION.md, EPIC_6_IMPLEMENTATION.md<|MERGE_RESOLUTION|>--- conflicted
+++ resolved
@@ -476,112 +476,6 @@
 pytest --cov=src/claude_agent_graph --cov-report=html
 ```
 
-## Dependencies
-
-**Core:**
-- `anthropic>=0.40.0` - Claude API
-- `claude-agent-sdk>=0.1.5` - Agent sessions
-- `aiofiles>=23.0.0` - Async file I/O
-- `networkx>=3.0` - Graph algorithms
-- `pydantic>=2.0` - Data validation
-- `msgpack>=1.0.0` - Binary serialization
-
-**Dev:**
-- `pytest>=7.0.0`, `pytest-asyncio>=0.21.0`, `pytest-cov>=4.0.0`
-- `black>=23.0.0`, `ruff>=0.1.0`, `mypy>=1.0.0`
-
-## Design Decisions & Rationale
-
-**Q: Why JSONL for conversations?**
-A: Append-only format ensures atomic writes, easy parsing, human readability, and stream processing compatibility.
-
-**Q: Why NetworkX?**
-A: Mature graph algorithms library with topology validation, path finding, and structure analysis out of the box.
-
-**Q: Why async/await?**
-A: claude-agent-sdk uses async patterns, and managing 1000+ concurrent agents requires non-blocking I/O.
-
-**Q: Why msgpack for checkpoints?**
-A: Binary format provides compact serialization with schema flexibility and faster load times than JSON.
-
-**Q: Why storage backend abstraction?**
-A: Allows users to choose filesystem (simple), database (queryable), or Redis (fast) based on scale.
-
-## Performance Targets
-
-- **10,000+ concurrent agent nodes**
-- **Sub-100ms message routing latency**
-- **1,000+ messages/second throughput**
-- **<100MB memory overhead per 100 agents**
-- **99.9% message delivery reliability**
-
-⚠️ **Status:** Not yet validated (Issue #11 - no performance benchmarks).
-
-## Common Patterns & Recipes
-
-### Creating Different Topologies
-
-**Tree/Hierarchy:**
-```python
-await graph.add_node("ceo", "You are the CEO.")
-await graph.add_node("vp_eng", "You are VP Engineering.")
-await graph.add_node("vp_sales", "You are VP Sales.")
-await graph.add_edge("ceo", "vp_eng", directed=True)
-await graph.add_edge("ceo", "vp_sales", directed=True)
-```
-
-**DAG Pipeline:**
-```python
-await graph.add_node("ingest", "You ingest data.")
-await graph.add_node("process", "You process data.")
-await graph.add_node("validate", "You validate data.")
-await graph.add_edge("ingest", "process", directed=True)
-await graph.add_edge("process", "validate", directed=True)
-```
-
-**Star (Hub-and-Spoke):**
-```python
-await graph.add_node("dispatcher", "You coordinate tasks.")
-for i in range(5):
-    await graph.add_node(f"worker_{i}", f"You are worker {i}.")
-    await graph.add_edge("dispatcher", f"worker_{i}", directed=True)
-```
-
-<<<<<<< HEAD
-graph = AgentGraph(
-    name="my_network",
-    storage_backend="filesystem",
-    max_nodes=1000
-)
-
-# Add nodes
-supervisor = await graph.add_node(
-    node_id="supervisor",
-    system_prompt="You coordinate worker agents.",
-    model="claude-sonnet-4-20250514"
-)
-
-worker = await graph.add_node(
-    node_id="worker_1",
-    system_prompt="You execute tasks.",
-    model="claude-sonnet-4-20250514"
-)
-
-# Add directed edge (supervisor -> worker)
-await graph.add_edge(
-    from_node="supervisor",
-    to_node="worker_1",
-    directed=True
-)
-
-# Send message
-await graph.send_message(
-    from_node="supervisor",
-    to_node="worker_1",
-    content="Analyze the data"
-)
-```
-
 ### Storage Configuration
 
 The `AgentGraph` supports flexible storage configuration:
@@ -629,7 +523,9 @@
 ```
 
 ### Message Structure
+
 All inter-agent messages follow this format in conversation files:
+
 ```json
 {
   "timestamp": "2025-10-25T12:34:56.789Z",
@@ -640,13 +536,84 @@
   "content": "Message content",
   "metadata": {}
 }
-=======
+```
+
+## Dependencies
+
+**Core:**
+- `anthropic>=0.40.0` - Claude API
+- `claude-agent-sdk>=0.1.5` - Agent sessions
+- `aiofiles>=23.0.0` - Async file I/O
+- `networkx>=3.0` - Graph algorithms
+- `pydantic>=2.0` - Data validation
+- `msgpack>=1.0.0` - Binary serialization
+
+**Dev:**
+- `pytest>=7.0.0`, `pytest-asyncio>=0.21.0`, `pytest-cov>=4.0.0`
+- `black>=23.0.0`, `ruff>=0.1.0`, `mypy>=1.0.0`
+
+## Design Decisions & Rationale
+
+**Q: Why JSONL for conversations?**
+A: Append-only format ensures atomic writes, easy parsing, human readability, and stream processing compatibility.
+
+**Q: Why NetworkX?**
+A: Mature graph algorithms library with topology validation, path finding, and structure analysis out of the box.
+
+**Q: Why async/await?**
+A: claude-agent-sdk uses async patterns, and managing 1000+ concurrent agents requires non-blocking I/O.
+
+**Q: Why msgpack for checkpoints?**
+A: Binary format provides compact serialization with schema flexibility and faster load times than JSON.
+
+**Q: Why storage backend abstraction?**
+A: Allows users to choose filesystem (simple), database (queryable), or Redis (fast) based on scale.
+
+## Performance Targets
+
+- **10,000+ concurrent agent nodes**
+- **Sub-100ms message routing latency**
+- **1,000+ messages/second throughput**
+- **<100MB memory overhead per 100 agents**
+- **99.9% message delivery reliability**
+
+⚠️ **Status:** Not yet validated (Issue #11 - no performance benchmarks).
+
+## Common Patterns & Recipes
+
+### Creating Different Topologies
+
+**Tree/Hierarchy:**
+```python
+await graph.add_node("ceo", "You are the CEO.")
+await graph.add_node("vp_eng", "You are VP Engineering.")
+await graph.add_node("vp_sales", "You are VP Sales.")
+await graph.add_edge("ceo", "vp_eng", directed=True)
+await graph.add_edge("ceo", "vp_sales", directed=True)
+```
+
+**DAG Pipeline:**
+```python
+await graph.add_node("ingest", "You ingest data.")
+await graph.add_node("process", "You process data.")
+await graph.add_node("validate", "You validate data.")
+await graph.add_edge("ingest", "process", directed=True)
+await graph.add_edge("process", "validate", directed=True)
+```
+
+**Star (Hub-and-Spoke):**
+```python
+await graph.add_node("dispatcher", "You coordinate tasks.")
+for i in range(5):
+    await graph.add_node(f"worker_{i}", f"You are worker {i}.")
+    await graph.add_edge("dispatcher", f"worker_{i}", directed=True)
+```
+
 ### Message Patterns
 
 **Point-to-Point:**
 ```python
 await graph.send_message("agent1", "agent2", "Process this task")
->>>>>>> 114b86d0
 ```
 
 **Broadcast:**

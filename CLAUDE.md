--- conflicted
+++ resolved
@@ -18,68 +18,30 @@
 ```
 
 ### Testing
-
-The project uses a **three-tier hybrid testing strategy**:
-
-#### Tier 1: Unit & Integration Tests (Fast - ~1-2s per test)
 ```bash
-# Run Flask API unit tests
-pytest tests/test_flask_api.py -v
-
-# Run with coverage
-pytest tests/test_flask_api.py --cov=app --cov-report=html
-
-# Run all unit tests
-pytest tests/ -k "not e2e" -v
-```
-
-#### Tier 2: End-to-End Tests (Playwright - ~15-30s per test)
-```bash
-# Install Playwright browsers (one-time)
-playwright install
-
-# Start Flask server
-python3 app.py &
-
-# Run E2E tests in headless mode
-pytest tests/test_flask_e2e_playwright.py -v
-
-# Run with visible browser
-pytest tests/test_flask_e2e_playwright.py --headed -v
-```
-
-#### Tier 3: Manual Testing (Real Claude API)
-```bash
-# Start Flask development server with hot reload
-FLASK_ENV=development python3 app.py
-
-# Open http://localhost:5001 in browser for interactive testing
-```
-
-**📖 See [HYBRID_TESTING_STRATEGY.md](HYBRID_TESTING_STRATEGY.md) and [TESTING_SETUP.md](TESTING_SETUP.md) for comprehensive testing guides.**
+# Run all tests
+pytest
+
+# Run tests with coverage
+pytest --cov=src/claude_agent_graph --cov-report=html
+
+# Run specific test file
+pytest tests/test_graph.py
+
+# Run specific test
+pytest tests/test_graph.py::test_add_node
+```
 
 ### Code Quality
 ```bash
 # Format code
-black src/ tests/ app.py
+black src/ tests/
 
 # Lint code
-ruff check src/ tests/ app.py
+ruff check src/ tests/
 
 # Type checking
-mypy src/ --ignore-missing-imports
-```
-
-### Pre-commit Hooks
-```bash
-# Install pre-commit
-pip install pre-commit
-
-# Setup git hooks
-pre-commit install
-
-# Run hooks manually
-pre-commit run --all-files
+mypy src/
 ```
 
 ## Architecture
@@ -179,40 +141,6 @@
 
 ## Testing Strategy
 
-<<<<<<< HEAD
-The project uses a **comprehensive three-tier hybrid testing approach**:
-
-### Tier 1: Unit & Integration Tests (Fast - <2s per test)
-- **Unit tests**: Individual components and API endpoints
-- **Integration tests**: Multi-agent interactions, graph modifications, persistence
-- **Framework**: pytest with mocked Claude API responses
-- **Location**: `tests/test_flask_api.py`, `tests/test_integration.py`
-- **Target**: 26+ Flask API tests, 17+ integration tests
-
-### Tier 2: End-to-End Tests (Medium - 15-30s per test)
-- **Browser-based testing**: Complete user workflows
-- **Framework**: Playwright with Chrome/Firefox
-- **Location**: `tests/test_flask_e2e_playwright.py`
-- **Coverage**: Problem initialization → agent creation → task delegation → responses
-
-### Tier 3: Manual Testing (Real Claude API)
-- **Development server**: Flask with hot reload
-- **Real API integration**: Actual Claude API responses
-- **Purpose**: Exploration, debugging, acceptance testing
-
-### Pre-commit Hooks
-- Automatic unit test execution before commits
-- Code formatting (Black), linting (Ruff), type checking (mypy)
-- Prevents commits when tests fail
-
-### CI/CD Pipeline
-- **Platforms**: Ubuntu, macOS
-- **Python versions**: 3.10, 3.11, 3.12
-- **Coverage reporting**: Codecov integration
-- **Documentation**: [HYBRID_TESTING_STRATEGY.md](HYBRID_TESTING_STRATEGY.md)
-
-**Target**: >80% test coverage before v1.0.0 release.
-=======
 ### Test Categories (Issue #24 - Complete)
 
 **Unit Tests** ✅ (420+ tests)
@@ -253,7 +181,6 @@
 - **Target:** >80% (EXCEEDED ✅)
 
 See `TEST_REPORT.md` for comprehensive testing details, methodology, and recommendations.
->>>>>>> 4d69c5e5
 
 ## Directory Structure (planned)
 
